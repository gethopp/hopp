--- conflicted
+++ resolved
@@ -70,9 +70,6 @@
     refetchInterval: 30_000,
     retry: true,
     queryHash: `rooms-${authToken}`,
-    // select: (data) => {
-    //   setRooms(data);
-    // },
   });
 
   const { useMutation } = useAPI();
@@ -124,7 +121,6 @@
         toast.error("Provide room name");
         return;
       }
-<<<<<<< HEAD
 
       await updateRoom({
         body: { name: roomName },
@@ -133,18 +129,6 @@
             id: room.id,
           },
         },
-=======
-      sounds.callAccepted.play();
-      setCallTokens({
-        ...tokens,
-        isRoomCall: true,
-        timeStarted: new Date(),
-        hasAudioEnabled: true,
-        hasCameraEnabled: false,
-        role: ParticipantRole.NONE,
-        isRemoteControlEnabled: true,
-        cameraTrackId: null,
->>>>>>> 9a52dce5
       });
 
       setIsUpdateDialogOpen(false);
@@ -178,6 +162,7 @@
           isRoomCall: true,
           timeStarted: new Date(),
           hasAudioEnabled: true,
+          hasCameraEnabled: false,
           role: ParticipantRole.NONE,
           isRemoteControlEnabled: true,
           cameraTrackId: null,
